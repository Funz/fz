#!/usr/bin/env python3
# -*- coding: utf-8 -*-

import re
import os
from itertools import product
import rpy2.robjects as robjects

class fz:
    """
    Classe pour analyser (ParseInput) et compiler (CompileInput) un fichier JDD paramétré.
    """

    def __init__(self):
        pass

    # --------------------------------------------------------------------------
    # Méthodes publiques
    # --------------------------------------------------------------------------

    def ParseInput(self, input_file):
        """
        Lit un fichier paramétré (ex. Pumet2.pij) et détecte les variables
        définies sous la forme $(var~...) ou $var.
        Retourne un set (ensemble) des noms de variables.
        """
        text = self._load_jdd(input_file)
        found_vars = self._detect_variables(text)
        return found_vars

    def CompileInput(self, input_file, input_variables, output_prefix=None, group_variables=None, use_dirs=False, filename_template=None):
        """
        Lit un fichier paramétré (input_file),
        et pour chaque combinaison des valeurs spécifiées dans input_variables
        (dict: {var_name: [liste_valeurs]}), génère un fichier de sortie.

        Exemples d'utilisation :
        - Sans group_variables (produit cartésien de toutes les valeurs) :
          input_variables = {
              "H_X": [10, 100],
              "r0": [0.17000, 0.1800],
              "r1": [0.64706, 0.6500],
              "r2": [0.09091, 0.1000],
          }
          => 16 jeux de données générés.

        - Avec group_variables :
          group_variables = ["r0", "r1", "r2"]
          => les valeurs de r0, r1 et r2 sont liées entre elles (elles doivent avoir le même nombre d'éléments)
          et seules 4 combinaisons sont générées (2 valeurs pour H_X multipliées par 2 groupes).

        - output_prefix : préfixe pour les fichiers générés.
          Par défaut, on utilise le nom de base du fichier d'entrée.
        - filename_template : gabarit ``str.format`` pour nommer les fichiers.
          Les clés disponibles sont ``prefix``, ``ext``, ``scenario`` et les
          noms de variables.
            Exemple d'appel : f.CompileInput(..., filename_template="{prefix}_R{r0:.0f}{ext}") pour formater r0 en entier.
        - use_dirs : si True, crée une arborescence de répertoires basée sur
          les valeurs des variables non groupées. Les dossiers sont classés
          par variable en commençant par celles ayant le moins de valeurs
          afin de limiter le nombre de répertoires créés. Les fichiers générés
          sont alors placés dans ces répertoires et ne contiennent plus ces
          variables dans leur nom
        - À la fin de l'exécution, un fichier ``generated_files.csv`` listant
          les chemins relatifs et les valeurs de variables de chaque scénario
          est sauvegardé dans le répertoire du fichier d'entrée
        """
        template_text = self._load_jdd(input_file)
        group_vars = list(group_variables) if group_variables else []
        input_dir = os.path.dirname(os.path.abspath(input_file)) or "."
<<<<<<< HEAD
=======
        generated_files = []
>>>>>>> f11c81f9
        scenario_infos = []

                # Détermination de l'ordre des variables non groupées
        if use_dirs:
            sort_key = lambda k: (len(input_variables[k]), k)
        else:
            sort_key = lambda k: k
        ungroup_vars = sorted([k for k in input_variables.keys() if k not in group_vars], key=sort_key)

        # Construction des combinaisons en fonction de group_variables
        if not group_vars:
            # Produit cartésien sur toutes les variables
            keys = ungroup_vars
            lists_of_values = [input_variables[k] for k in keys]
            combos = [dict(zip(keys, combo)) for combo in product(*lists_of_values)]
        else:           
            # Combinaisons pour les variables non groupées
            if ungroup_vars:
                ungroup_lists = [input_variables[k] for k in ungroup_vars]
                ungroup_combos = list(product(*ungroup_lists))
            else:
                ungroup_combos = [()]
            
            # Préparation des combinaisons pour les variables groupées
            group_lists = [input_variables[k] for k in group_vars]
            if len({len(lst) for lst in group_lists}) != 1:
                raise ValueError("Toutes les variables groupées doivent avoir la même longueur")
            grouped_combos = list(zip(*group_lists))
            
            # Produit cartésien entre les combinaisons non groupées et les groupes liés
            combos = []
            for ungroup_combo in ungroup_combos:
                for group_combo in grouped_combos:
                    scenario_dict = {}
                    for i, k in enumerate(ungroup_vars):
                        scenario_dict[k] = ungroup_combo[i]
                    for i, k in enumerate(group_vars):
                        scenario_dict[k] = group_combo[i]
                    combos.append(scenario_dict)

        basename = os.path.basename(input_file)
        output_prefix_from_file, ext = os.path.splitext(basename)
        if output_prefix is None:
            output_prefix = output_prefix_from_file

        for scenario_dict in combos:
            # 1) Utilisation directe du texte
            processed_text = template_text

            # 2) Assignation des variables dans R
            for var_name, val in scenario_dict.items():
                robjects.r.assign(var_name, val)

            # 3) Exécution du code R multi-ligne
            text_after_rblocks = self._process_multiline_r_code(processed_text)

            # 4) Gestion de @{ code | fallback }
            final_text = self._parse_and_replace_at_braces_format(text_after_rblocks)

            # 5) Écriture dans un fichier de sortie
            # Construction du chemin de sortie selon use_dirs
            if use_dirs and ungroup_vars:
                dir_path = os.path.join(*(f"{k}={scenario_dict[k]}" for k in ungroup_vars))
                os.makedirs(dir_path, exist_ok=True)
            else:
                dir_path = ""

            # Détermination des variables à inclure dans le nom de fichier
            if use_dirs:
                suffix_keys = group_vars
            else:
                suffix_keys = sorted(scenario_dict.keys())

            scenario_suffix = "_".join(f"{k}={scenario_dict[k]}" for k in suffix_keys)

            if filename_template is None:
                if scenario_suffix:
                    fname = f"{output_prefix}_{scenario_suffix}{ext}"
                else:
                    fname = f"{output_prefix}{ext}"
            else:
                format_vars = {
                    "prefix": output_prefix,
                    "ext": ext,
                    "scenario": scenario_suffix,
                    **scenario_dict,
                }
                try:
                    fname = filename_template.format(**format_vars)
                except KeyError as e:
                    raise ValueError(
                        f"Unknown variable in filename_template: {e.args[0]}"
                    )

            out_filename = os.path.join(dir_path, fname)

            with open(out_filename, 'w', encoding='utf-8') as f:
                f.write(final_text)

            print(f"Generated : {out_filename} with {scenario_dict}")
            rel_path = os.path.relpath(out_filename, start=input_dir)
<<<<<<< HEAD
            scenario_infos.append({"file": rel_path, **scenario_dict})

        # Write detailed scenario information to CSV
        if scenario_infos:
            csv_file = os.path.join(input_dir, "generated_files.csv")
            var_names = sorted({k for d in scenario_infos for k in d.keys() if k != "file"})
            with open(csv_file, "w", encoding="utf-8", newline="") as cf:
                cf.write("file," + ",".join(var_names) + "\n")
                for info in scenario_infos:
                    row = [info.get(var, "") for var in var_names]
                    cf.write(",".join([info["file"]] + [str(x) for x in row]) + "\n")
            print(f"Detailed scenario info written to {csv_file}")
=======
            generated_files.append(rel_path)
            scenario_infos.append({"file": rel_path, **scenario_dict})

        list_file = os.path.join(input_dir, "generated_files.txt")
        with open(list_file, "w", encoding="utf-8") as lf:
            lf.write("\n".join(generated_files))
        print(f"List of generated files written to {list_file}")
>>>>>>> f11c81f9

        # Write detailed scenario information to CSV
        if scenario_infos:
            csv_file = os.path.join(input_dir, "generated_files.csv")
            var_names = sorted({k for d in scenario_infos for k in d.keys() if k != "file"})
            with open(csv_file, "w", encoding="utf-8", newline="") as cf:
                cf.write("file," + ",".join(var_names) + "\n")
                for info in scenario_infos:
                    row = [info.get(var, "") for var in var_names]
                    cf.write(",".join([info["file"]] + [str(x) for x in row]) + "\n")
            print(f"Detailed scenario info written to {csv_file}")

    # --------------------------------------------------------------------------
    # Méthodes "privées"
    # --------------------------------------------------------------------------

    def _load_jdd(self, file_path):
        """Charge le fichier JDD en texte brut."""
        with open(file_path, 'r', encoding='utf-8') as f:
            return f.read()

    def _detect_variables(self, text):
        """Détecte $(var~...) et $var."""
        pattern_def = re.compile(r'\$\(\s*([A-Za-z0-9_]+)\s*~\s*([^)]*)\)')
        vars_def = set(match.group(1).strip() for match in pattern_def.finditer(text))

        pattern_var = re.compile(r'\$(?!\()([A-Za-z0-9_]+)')
        vars_used = set(match.group(1).strip() for match in pattern_var.finditer(text))

        return vars_def.union(vars_used)

    def _fix_dollar_vars(self, expr):
        """Remplace $var par var, pour rendre l'expression valide en R."""
        return re.sub(r'\$([A-Za-z0-9_]+)', r'\1', expr)

    def _process_multiline_r_code(self, text):
        """
        Regroupe les lignes commençant par "*@:" en blocs, remplace $var par var,
        exécute le bloc dans R, et recopie le reste.
        """
        lines = text.splitlines()
        output_lines = []
        current_block = []

        for line in lines:
            stripped = line.strip()
            if stripped.startswith("*@:"):
                code_part = stripped.replace("*@:", "", 1).strip()
                code_part_fixed = self._fix_dollar_vars(code_part)
                current_block.append(code_part_fixed)
                output_lines.append(line)  # recopie la ligne d'origine
            else:
                if current_block:
                    block_str = "\n".join(current_block)
                    try:
                        robjects.r(block_str)
                    except Exception as e:
                        output_lines.append(f"Erreur R: {e}")
                    current_block = []
                output_lines.append(line)

        if current_block:
            block_str = "\n".join(current_block)
            try:
                robjects.r(block_str)
            except Exception as e:
                output_lines.append(f"Erreur R: {e}")

        return "\n".join(output_lines)

    def _fallback_to_python_format(self, fallback_str):
        """
        Interprète fallback_str comme ex.
          "0"         => .0f  (format entier)
          "0.00"       => .2f  (2 décimales en notation fixe)
          "0.0000"     => .4f  (4 décimales en notation fixe)
          "0.0000E00"  => .4E  (4 décimales en notation scientifique)
        """
        if fallback_str == "0":
            return ".0f"
        m_decimal = re.match(r'^0\.(0+)$', fallback_str)
        if m_decimal:
            count_zero = len(m_decimal.group(1))
            return f".{count_zero}f"
    
        m_scient = re.match(r'^0\.(0+)E00$', fallback_str)
        if m_scient:
            count_zero = len(m_scient.group(1))
            return f".{count_zero}E"
    
        return ".5E"

    def _parse_and_replace_at_braces_format(self, text):
        """
        Gère @{ code | fallback }, ex. @{Pu240($r0)|0.00}
        - Évalue le code en R
        - Formate en .2f si fallback=0.00
        - En cas d'erreur, renvoie fallback tel quel
        """
        pattern = re.compile(r'@\{([^|]+)\|([^}]+)\}')

        def repl(match):
            code_part = match.group(1).strip()
            fallback_part = match.group(2).strip()
            code_part_fixed = self._fix_dollar_vars(code_part)
            pyfmt = self._fallback_to_python_format(fallback_part)

            try:
                result = robjects.r(code_part_fixed)
                if len(result) == 1:
                    val = float(result[0])
                    return format(val, pyfmt)
                else:
                    arr = [float(x) for x in result]
                    return " ".join(format(x, pyfmt) for x in arr)
            except Exception:
                return fallback_part

        return pattern.sub(repl, text)

# --------------------------------------------------------------------------
# Exemple d'utilisation interne (sans fichier externe)
# --------------------------------------------------------------------------
if __name__ == "__main__":
    f = fz()

    jdd_text = """\
* Exemple de JDD paramétré
* Variables :
*          r0 = @{$r0|0.0000}
*          r1 = @{$r1|0.0000}
*          r2 = @{$r2|0.0000}
*          Pu240_pc = @{Pu240($r0)|0.00}
*          Pu241_pc = @{Pu241($r0, $r1)|0.00}
*          Pu242_pc = @{Pu242($r0,$r1,$r2)|0.00}
*          Pu239_pc = @{Pu239($r0,$r1,$r2)|0.00}

*@: Pu240 <- function(r0){r0*100}
*@: Pu241 <- function(r0, r1){(r0*r1)*100}
*@: Pu242 <- function(r0, r1, r2){(r0*r1*r2)*100}
*@: Pu239 <- function(r0, r1, r2){100 - r0*(1+r1*(1+r2))*100}
"""

    # Exemple sans group_variables (produit cartésien complet)
    input_variables_full = {
        "H_X": [10, 100],
        "r0": [0.17000, 0.1800],
        "r1": [0.64706, 0.6500],
        "r2": [0.09091, 0.1000],
    }
    f.CompileInput(input_file="Pumet2.pij", input_variables=input_variables_full, use_dirs=True)

    # Exemple avec group_variables (r0, r1, r2 liés)
    input_variables_grouped = {
        "H_X": [10, 100],
        "r0": [0.17000, 0.1800],
        "r1": [0.64706, 0.6500],
        "r2": [0.09091, 0.1000],
    }
    f.CompileInput(input_file="Pumet2.pij",
                   input_variables=input_variables_grouped,
                   group_variables=["r0", "r1", "r2"],
                   use_dirs=True)<|MERGE_RESOLUTION|>--- conflicted
+++ resolved
@@ -68,10 +68,6 @@
         template_text = self._load_jdd(input_file)
         group_vars = list(group_variables) if group_variables else []
         input_dir = os.path.dirname(os.path.abspath(input_file)) or "."
-<<<<<<< HEAD
-=======
-        generated_files = []
->>>>>>> f11c81f9
         scenario_infos = []
 
                 # Détermination de l'ordre des variables non groupées
@@ -173,7 +169,6 @@
 
             print(f"Generated : {out_filename} with {scenario_dict}")
             rel_path = os.path.relpath(out_filename, start=input_dir)
-<<<<<<< HEAD
             scenario_infos.append({"file": rel_path, **scenario_dict})
 
         # Write detailed scenario information to CSV
@@ -186,15 +181,6 @@
                     row = [info.get(var, "") for var in var_names]
                     cf.write(",".join([info["file"]] + [str(x) for x in row]) + "\n")
             print(f"Detailed scenario info written to {csv_file}")
-=======
-            generated_files.append(rel_path)
-            scenario_infos.append({"file": rel_path, **scenario_dict})
-
-        list_file = os.path.join(input_dir, "generated_files.txt")
-        with open(list_file, "w", encoding="utf-8") as lf:
-            lf.write("\n".join(generated_files))
-        print(f"List of generated files written to {list_file}")
->>>>>>> f11c81f9
 
         # Write detailed scenario information to CSV
         if scenario_infos:
