# FZ - Parametric Scientific Computing Framework

[![CI](https://github.com/Funz/fz/workflows/CI/badge.svg)](https://github.com/Funz/fz/actions/workflows/ci.yml)
<!--
[![Python Version](https://img.shields.io/pypi/pyversions/funz.svg)](https://pypi.org/project/funz/)
-->
[![License](https://img.shields.io/badge/License-BSD%203--Clause-blue.svg)](https://opensource.org/licenses/BSD-3-Clause)
[![Version](https://img.shields.io/badge/version-0.9.0-blue.svg)](https://github.com/Funz/fz/releases)

A powerful Python package for parametric simulations and computational experiments. FZ wraps your simulation codes to automatically run parametric studies, manage input/output files, handle parallel execution, and collect results in structured DataFrames.

## Table of Contents

- [Features](#features)
- [Installation](#installation)
- [Quick Start](#quick-start)
- [CLI Usage](#cli-usage)
- [Core Functions](#core-functions)
- [Model Definition](#model-definition)
- [Calculator Types](#calculator-types)
- [Advanced Features](#advanced-features)
- [Complete Examples](#complete-examples)
- [Configuration](#configuration)
- [Interrupt Handling](#interrupt-handling)
- [Development](#development)

## Features

### Core Capabilities

- **🔄 Parametric Studies**: Automatically generate and run all combinations of parameter values (Cartesian product)
- **⚡ Parallel Execution**: Run multiple cases concurrently across multiple calculators with automatic load balancing
- **💾 Smart Caching**: Reuse previous calculation results based on input file hashes to avoid redundant computations
- **🔁 Retry Mechanism**: Automatically retry failed calculations with alternative calculators
- **🌐 Remote Execution**: Execute calculations on remote servers via SSH with automatic file transfer
- **📊 DataFrame Output**: Results returned as pandas DataFrames with automatic type casting and variable extraction
- **🛑 Interrupt Handling**: Gracefully stop long-running calculations with Ctrl+C while preserving partial results
- **🔍 Formula Evaluation**: Support for calculated parameters using Python or R expressions
- **📁 Directory Management**: Automatic organization of inputs, outputs, and logs for each case

### Four Core Functions

1. **`fzi`** - Parse **I**nput files to identify variables
2. **`fzc`** - **C**ompile input files by substituting variable values
3. **`fzo`** - Parse **O**utput files from calculations
4. **`fzr`** - **R**un complete parametric calculations end-to-end

## Installation

### Using pip

```bash
pip install funz-fz
```

### Using pipx (recommended for CLI tools)

```bash
pipx install funz-fz
```

[pipx](https://pypa.github.io/pipx/) installs the package in an isolated environment while making the CLI commands (`fz`, `fzi`, `fzc`, `fzo`, `fzr`) available globally.

### From Source

```bash
git clone https://github.com/Funz/fz.git
cd fz
pip install -e .
```

Or straight from GitHub via pip:

```bash
pip install -e git+https://github.com/Funz/fz.git
```

### Dependencies

```bash
# Optional dependencies:

# for SSH support
pip install paramiko

# for DataFrame support
pip install pandas

# for R interpreter support
pip install funz-fz[r]
# OR
pip install rpy2
# Note: Requires R installed with system libraries - see examples/r_interpreter_example.md
```

## Quick Start

Here's a complete example for a simple parametric study:

### 1. Create an Input Template

Create `input.txt`:
```text
# input file for Perfect Gaz Pressure, with variables n_mol, T_celsius, V_L
n_mol=$n_mol
T_kelvin=@{$T_celsius + 273.15}
#@ def L_to_m3(L):
#@     return(L / 1000)
V_m3=@{L_to_m3($V_L)}
```

Or using R for formulas (assuming R interpreter is set up: `fz.set_interpreter("R")`):
```text
# input file for Perfect Gaz Pressure, with variables n_mol, T_celsius, V_L
n_mol=$n_mol
T_kelvin=@{$T_celsius + 273.15}
#@ L_to_m3 <- function(L) {
#@     return (L / 1000)
#@ }
V_m3=@{L_to_m3($V_L)}
```

### 2. Create a Calculation Script

Create `PerfectGazPressure.sh`:
```bash
#!/bin/bash

# read input file
source $1

sleep 5 # simulate a calculation time

echo 'pressure = '`echo "scale=4;$n_mol*8.314*$T_kelvin/$V_m3" | bc` > output.txt

echo 'Done'
```

Make it executable:
```bash
chmod +x PerfectGazPressure.sh
```

### 3. Run Parametric Study

Create `run_study.py`:
```python
import fz

# Define the model
model = {
    "varprefix": "$",
    "formulaprefix": "@",
    "delim": "{}",
    "commentline": "#",
    "output": {
        "pressure": "grep 'pressure = ' output.txt | awk '{print $3}'"
    }
}

# Define parameter values
input_variables = {
    "T_celsius": [10, 20, 30, 40],  # 4 temperatures
    "V_L": [1, 2, 5],                # 3 volumes
    "n_mol": 1.0                     # fixed amount
}

# Run all combinations (4 × 3 = 12 cases)
results = fz.fzr(
    "input.txt",
    input_variables,
    model,
    calculators="sh://bash PerfectGazPressure.sh",
    results_dir="results"
)

# Display results
print(results)
print(f"\nCompleted {len(results)} calculations")
```

Run it:
```bash
python run_study.py
```

Expected output:
```
   T_celsius  V_L  n_mol     pressure status calculator       error command
0         10  1.0    1.0  235358.1200   done     sh://        None    bash...
1         10  2.0    1.0  117679.0600   done     sh://        None    bash...
2         10  5.0    1.0   47071.6240   done     sh://        None    bash...
3         20  1.0    1.0  243730.2200   done     sh://        None    bash...
...

Completed 12 calculations
```

## CLI Usage

FZ provides command-line tools for quick operations without writing Python scripts. All four core functions are available as CLI commands.

### Installation of CLI Tools

The CLI commands are automatically installed when you install the fz package:

```bash
pip install -e .
```

Available commands:
- `fz`  - Main entry point (general configuration, plugins management, logging, ...)
- `fzi` - Parse input variables
- `fzc` - Compile input files
- `fzo` - Read output files
- `fzr` - Run parametric calculations

### fzi - Parse Input Variables

Identify variables in input files:

```bash
# Parse a single file
fzi input.txt --model perfectgas

# Parse a directory
fzi input_dir/ --model mymodel

# Output formats
fzi input.txt --model perfectgas --format json
fzi input.txt --model perfectgas --format table
fzi input.txt --model perfectgas --format csv
```

**Example:**

```bash
$ fzi input.txt --model perfectgas --format table
┌──────────────┬───────┐
│ Variable     │ Value │
├──────────────┼───────┤
│ T_celsius    │ None  │
│ V_L          │ None  │
│ n_mol        │ None  │
└──────────────┴───────┘
```

**With inline model definition:**

```bash
fzi input.txt \
  --varprefix '$' \
  --delim '{}' \
  --format json
```

**Output (JSON):**
```json
{
  "T_celsius": null,
  "V_L": null,
  "n_mol": null
}
```

### fzc - Compile Input Files

Substitute variables and create compiled input files:

```bash
# Basic usage
fzc input.txt \
  --model perfectgas \
  --variables '{"T_celsius": 25, "V_L": 10, "n_mol": 1}' \
  --output compiled/

# Grid of values (creates subdirectories)
fzc input.txt \
  --model perfectgas \
  --variables '{"T_celsius": [10, 20, 30], "V_L": [1, 2], "n_mol": 1}' \
  --output compiled_grid/
```

**Directory structure created:**
```
compiled_grid/
├── T_celsius=10,V_L=1/
│   └── input.txt
├── T_celsius=10,V_L=2/
│   └── input.txt
├── T_celsius=20,V_L=1/
│   └── input.txt
...
```

**Using formula evaluation:**

```bash
# Input file with formulas
cat > input.txt << 'EOF'
Temperature: $T_celsius C
#@ T_kelvin = $T_celsius + 273.15
Calculated T: @{T_kelvin} K
EOF

# Compile with formula evaluation
fzc input.txt \
  --varprefix '$' \
  --formulaprefix '@' \
  --delim '{}' \
  --commentline '#' \
  --variables '{"T_celsius": 25}' \
  --output compiled/
```

### fzo - Read Output Files

Parse calculation results:

```bash
# Read single directory
fzo results/case1/ --model perfectgas --format table

# Read directory with subdirectories
fzo results/ --model perfectgas --format json

# Different output formats
fzo results/ --model perfectgas --format csv > results.csv
fzo results/ --model perfectgas --format html > results.html
fzo results/ --model perfectgas --format markdown
```

**Example output:**

```bash
$ fzo results/ --model perfectgas --format table
┌─────────────────────────┬──────────┬────────────┬──────┬───────┐
│ path                    │ pressure │ T_celsius  │ V_L  │ n_mol │
├─────────────────────────┼──────────┼────────────┼──────┼───────┤
│ T_celsius=10,V_L=1      │ 235358.1 │ 10         │ 1.0  │ 1.0   │
│ T_celsius=10,V_L=2      │ 117679.1 │ 10         │ 2.0  │ 1.0   │
│ T_celsius=20,V_L=1      │ 243730.2 │ 20         │ 1.0  │ 1.0   │
└─────────────────────────┴──────────┴────────────┴──────┴───────┘
```

**With inline model definition:**

```bash
fzo results/ \
  --output-cmd pressure="grep 'pressure = ' output.txt | awk '{print \$3}'" \
  --output-cmd temperature="cat temp.txt" \
  --format json
```

### fzr - Run Parametric Calculations

Execute complete parametric studies from the command line:

```bash
# Basic usage
fzr input.txt \
  --model perfectgas \
  --variables '{"T_celsius": [10, 20, 30], "V_L": [1, 2], "n_mol": 1}' \
  --calculator "sh://bash PerfectGazPressure.sh" \
  --results results/

# Multiple calculators for parallel execution
fzr input.txt \
  --model perfectgas \
  --variables '{"param": [1, 2, 3, 4, 5, 6, 7, 8, 9, 10]}' \
  --calculator "sh://bash calc.sh" \
  --calculator "sh://bash calc.sh" \
  --calculator "sh://bash calc.sh" \
  --results results/ \
  --format table
```

**Using cache:**

```bash
# First run
fzr input.txt \
  --model perfectgas \
  --variables '{"T_celsius": [10, 20, 30], "V_L": [1, 2]}' \
  --calculator "sh://bash PerfectGazPressure.sh" \
  --results run1/

# Resume with cache (only runs missing cases)
fzr input.txt \
  --model perfectgas \
  --variables '{"T_celsius": [10, 20, 30, 40], "V_L": [1, 2, 3]}' \
  --calculator "cache://run1" \
  --calculator "sh://bash PerfectGazPressure.sh" \
  --results run2/ \
  --format table
```

**Remote SSH execution:**

```bash
fzr input.txt \
  --model mymodel \
  --variables '{"mesh_size": [100, 200, 400]}' \
  --calculator "ssh://user@cluster.edu/bash /path/to/submit.sh" \
  --results hpc_results/ \
  --format json
```

**Output formats:**

```bash
# Table (default)
fzr input.txt --model perfectgas --variables '{"x": [1, 2, 3]}' --calculator "sh://calc.sh"

# JSON
fzr ... --format json

# CSV
fzr ... --format csv > results.csv

# Markdown
fzr ... --format markdown

# HTML
fzr ... --format html > results.html
```

### CLI Options Reference

#### Common Options (all commands)

```
--help, -h                Show help message
--version                 Show version
--model MODEL             Model alias or inline definition
--varprefix PREFIX        Variable prefix (default: $)
--delim DELIMITERS        Formula delimiters (default: {})
--formulaprefix PREFIX    Formula prefix (default: @)
--commentline CHAR        Comment character (default: #)
--format FORMAT           Output format: json, table, csv, markdown, html
```

#### Model Definition Options

Instead of using `--model alias`, you can define the model inline:

```bash
fzr input.txt \
  --varprefix '$' \
  --formulaprefix '@' \
  --delim '{}' \
  --commentline '#' \
  --output-cmd pressure="grep 'pressure' output.txt | awk '{print \$2}'" \
  --output-cmd temp="cat temperature.txt" \
  --variables '{"x": 10}' \
  --calculator "sh://bash calc.sh"
```

#### fzr-Specific Options

```
--calculator URI          Calculator URI (can be specified multiple times)
--results DIR             Results directory (default: results)
```

### Complete CLI Examples

#### Example 1: Quick Variable Discovery

```bash
# Check what variables are in your input files
$ fzi simulation_template.txt --varprefix '$' --format table
┌──────────────┬───────┐
│ Variable     │ Value │
├──────────────┼───────┤
│ mesh_size    │ None  │
│ timestep     │ None  │
│ iterations   │ None  │
└──────────────┴───────┘
```

#### Example 2: Quick Compilation Test

```bash
# Test variable substitution
$ fzc simulation_template.txt \
  --varprefix '$' \
  --variables '{"mesh_size": 100, "timestep": 0.01, "iterations": 1000}' \
  --output test_compiled/

$ cat test_compiled/simulation_template.txt
# Compiled with mesh_size=100
mesh_size=100
timestep=0.01
iterations=1000
```

#### Example 3: Parse Existing Results

```bash
# Extract results from previous calculations
$ fzo old_results/ \
  --output-cmd energy="grep 'Total Energy' log.txt | awk '{print \$3}'" \
  --output-cmd time="grep 'CPU Time' log.txt | awk '{print \$3}'" \
  --format csv > analysis.csv
```

#### Example 4: End-to-End Parametric Study

```bash
#!/bin/bash
# run_study.sh - Complete parametric study from CLI

# 1. Parse input to verify variables
echo "Step 1: Parsing input variables..."
fzi input.txt --model perfectgas --format table

# 2. Run parametric study
echo -e "\nStep 2: Running calculations..."
fzr input.txt \
  --model perfectgas \
  --variables '{
    "T_celsius": [10, 20, 30, 40, 50],
    "V_L": [1, 2, 5, 10],
    "n_mol": 1
  }' \
  --calculator "sh://bash PerfectGazPressure.sh" \
  --calculator "sh://bash PerfectGazPressure.sh" \
  --results results/ \
  --format table

# 3. Export results to CSV
echo -e "\nStep 3: Exporting results..."
fzo results/ --model perfectgas --format csv > results.csv
echo "Results saved to results.csv"
```

#### Example 5: Using Model and Calculator Aliases

First, create model and calculator configurations:

```bash
# Create model alias
mkdir -p .fz/models
cat > .fz/models/perfectgas.json << 'EOF'
{
  "varprefix": "$",
  "formulaprefix": "@",
  "delim": "{}",
  "commentline": "#",
  "output": {
    "pressure": "grep 'pressure = ' output.txt | awk '{print $3}'"
  },
  "id": "perfectgas"
}
EOF

# Create calculator alias
mkdir -p .fz/calculators
cat > .fz/calculators/local.json << 'EOF'
{
  "uri": "sh://",
  "models": {
    "perfectgas": "bash PerfectGazPressure.sh"
  }
}
EOF

# Now run with short aliases
fzr input.txt \
  --model perfectgas \
  --variables '{"T_celsius": [10, 20, 30], "V_L": [1, 2]}' \
  --calculator local \
  --results results/ \
  --format table
```

#### Example 6: Interrupt and Resume

```bash
# Start long-running calculation
fzr input.txt \
  --model mymodel \
  --variables '{"param": [1..100]}' \
  --calculator "sh://bash slow_calc.sh" \
  --results run1/
# Press Ctrl+C after some cases complete...
# ⚠️  Interrupt received (Ctrl+C). Gracefully shutting down...
# ⚠️  Execution was interrupted. Partial results may be available.

# Resume from cache
fzr input.txt \
  --model mymodel \
  --variables '{"param": [1..100]}' \
  --calculator "cache://run1" \
  --calculator "sh://bash slow_calc.sh" \
  --results run1_resumed/ \
  --format table
# Only runs the remaining cases
```

### Environment Variables for CLI

```bash
# Set logging level
export FZ_LOG_LEVEL=DEBUG
fzr input.txt --model perfectgas ...

# Set maximum parallel workers
export FZ_MAX_WORKERS=4
fzr input.txt --model perfectgas --calculator "sh://calc.sh" ...

# Set retry attempts
export FZ_MAX_RETRIES=3
fzr input.txt --model perfectgas ...

# SSH configuration
export FZ_SSH_AUTO_ACCEPT_HOSTKEYS=1  # Use with caution
export FZ_SSH_KEEPALIVE=300
fzr input.txt --calculator "ssh://user@host/bash calc.sh" ...
```

## Core Functions

### fzi - Parse Input Variables

Identify all variables in an input file or directory:

```python
import fz

model = {
    "varprefix": "$",
    "delim": "{}"
}

# Parse single file
variables = fz.fzi("input.txt", model)
# Returns: {'T_celsius': None, 'V_L': None, 'n_mol': None}

# Parse directory (scans all files)
variables = fz.fzi("input_dir/", model)
```

**Returns**: Dictionary with variable names as keys (values are None)

### fzc - Compile Input Files

Substitute variable values and evaluate formulas:

```python
import fz

model = {
    "varprefix": "$",
    "formulaprefix": "@",
    "delim": "{}",
    "commentline": "#"
}

input_variables = {
    "T_celsius": 25,
    "V_L": 10,
    "n_mol": 2
}

# Compile single file
fz.fzc(
    "input.txt",
    input_variables,
    model,
    output_dir="compiled"
)

# Compile with multiple value sets (creates subdirectories)
fz.fzc(
    "input.txt",
    {
        "T_celsius": [20, 30],  # 2 values
        "V_L": [5, 10],         # 2 values
        "n_mol": 1              # fixed
    },
    model,
    output_dir="compiled_grid"
)
# Creates: compiled_grid/T_celsius=20,V_L=5/, T_celsius=20,V_L=10/, etc.
```

**Parameters**:
- `input_path`: Path to input file or directory
- `input_variables`: Dictionary of variable values (scalar or list)
- `model`: Model definition (dict or alias name)
- `output_dir`: Output directory path

### fzo - Read Output Files

Parse calculation results from output directory:

```python
import fz

model = {
    "output": {
        "pressure": "grep 'Pressure:' output.txt | awk '{print $2}'",
        "temperature": "grep 'Temperature:' output.txt | awk '{print $2}'"
    }
}

# Read from single directory
output = fz.fzo("results/case1", model)
# Returns: DataFrame with 1 row

# Read from directory with subdirectories
output = fz.fzo("results/*", model)
# Returns: DataFrame with 1 row per subdirectory
```

**Automatic Path Parsing**: If subdirectory names follow the pattern `key1=val1,key2=val2,...`, variables are automatically extracted as columns:

```python
# Directory structure:
# results/
#   ├── T_celsius=20,V_L=1/output.txt
#   ├── T_celsius=20,V_L=2/output.txt
#   └── T_celsius=30,V_L=1/output.txt

output = fz.fzo("results/*", model)
print(output)
#                          path  pressure  T_celsius  V_L
# 0  T_celsius=20,V_L=1  2437.30       20.0  1.0
# 1  T_celsius=20,V_L=2  1218.65       20.0  2.0
# 2  T_celsius=30,V_L=1  2520.74       30.0  1.0
```

### fzr - Run Parametric Calculations

Execute complete parametric study with automatic parallelization:

```python
import fz

model = {
    "varprefix": "$",
    "output": {
        "result": "cat output.txt"
    }
}

results = fz.fzr(
    input_path="input.txt",
    input_variables={
        "temperature": [100, 200, 300],
        "pressure": [1, 10, 100],
        "concentration": 0.5
    },
    model=model,
    calculators=["sh://bash calculate.sh"],
    results_dir="results"
)

# Results DataFrame includes:
# - All variable columns
# - All output columns
# - Metadata: status, calculator, error, command
print(results)
```

**Parameters**:
- `input_path`: Input file or directory path
- `input_variables`: Variable values (creates Cartesian product of lists)
- `model`: Model definition (dict or alias)
- `calculators`: Calculator URI(s) - string or list
- `results_dir`: Results directory path

**Returns**: pandas DataFrame with all results

## Model Definition

A model defines how to parse inputs and extract outputs:

```python
model = {
    # Input parsing
    "varprefix": "$",           # Variable marker (e.g., $temp)
    "formulaprefix": "@",       # Formula marker (e.g., @pressure)
    "delim": "{}",              # Formula delimiters
    "commentline": "#",         # Comment character

    # Optional: formula interpreter
    "interpreter": "python",    # "python" (default) or "R"

    # Output extraction (shell commands)
    "output": {
        "pressure": "grep 'P =' out.txt | awk '{print $3}'",
        "temperature": "cat temp.txt",
        "energy": "python extract.py"
    },

    # Optional: model identifier
    "id": "perfectgas"
}
```

### Model Aliases

Store reusable models in `.fz/models/`:

**`.fz/models/perfectgas.json`**:
```json
{
    "varprefix": "$",
    "formulaprefix": "@",
    "delim": "{}",
    "commentline": "#",
    "output": {
        "pressure": "grep 'pressure = ' output.txt | awk '{print $3}'"
    },
    "id": "perfectgas"
}
```

Use by name:
```python
results = fz.fzr("input.txt", input_variables, "perfectgas")
```

### Formula Evaluation

Formulas in input files are evaluated during compilation using Python or R interpreters.

#### Python Interpreter (Default)

```text
# Input template with formulas
Temperature: $T_celsius C
Volume: $V_L L

# Context (available in all formulas)
#@import math
#@R = 8.314
#@def celsius_to_kelvin(t):
#@    return t + 273.15

# Calculated value
#@T_kelvin = celsius_to_kelvin($T_celsius)
#@pressure = $n_mol * R * T_kelvin / ($V_L / 1000)

Result: @{pressure} Pa
Circumference: @{2 * math.pi * $radius}
```

#### R Interpreter

For statistical computing, you can use R for formula evaluation:

```python
from fz import fzi
from fz.config import set_interpreter

# Set interpreter to R
set_interpreter("R")

# Or specify in model
model = {"interpreter": "R", "formulaprefix": "@", "delim": "{}", "commentline": "#"}
```

**R template example**:
```text
# Input template with R formulas
Sample size: $n
Mean: $mu
SD: $sigma

# R context (available in all formulas)
#@samples <- rnorm($n, mean=$mu, sd=$sigma)

Mean (sample): @{mean(samples)}
SD (sample): @{sd(samples)}
Median: @{median(samples)}
```

**Installation requirements**: R must be installed along with system libraries. See `examples/r_interpreter_example.md` for detailed installation instructions.

```bash
# Install with R support
pip install funz-fz[r]
```

**Key differences**:
- Python requires `import math` for `math.pi`, R has `pi` built-in
- R excels at statistical functions: `mean()`, `sd()`, `median()`, `rnorm()`, etc.
- R uses `<-` for assignment in context lines
- R is vectorized by default

#### Variable Default Values

Variables can specify default values using the `${var~default}` syntax:

```text
# Configuration template
Host: ${host~localhost}
Port: ${port~8080}
Debug: ${debug~false}
Workers: ${workers~4}
```

**Behavior**:
- If variable is provided in `input_variables`, its value is used
- If variable is NOT provided but has default, default is used (with warning)
- If variable is NOT provided and has NO default, it remains unchanged

**Example**:
```python
from fz.interpreter import replace_variables_in_content

content = "Server: ${host~localhost}:${port~8080}"
input_variables = {"host": "example.com"}  # port not provided

result = replace_variables_in_content(content, input_variables)
# Result: "Server: example.com:8080"
# Warning: Variable 'port' not found in input_variables, using default value: '8080'
```

**Use cases**:
- Configuration templates with sensible defaults
- Environment-specific deployments
- Optional parameters in parametric studies

See `examples/variable_substitution.md` for comprehensive documentation.

**Features**:
- Python or R expression evaluation
- Multi-line function definitions
- Variable substitution in formulas
- Default values for variables
- Nested formula evaluation

## Calculator Types

### Local Shell Execution

Execute calculations locally:

```python
# Basic shell command
calculators = "sh://bash script.sh"

# With multiple arguments
calculators = "sh://python calculate.py --verbose"

# Multiple calculators (tries in order, parallel execution)
calculators = [
    "sh://bash method1.sh",
    "sh://bash method2.sh",
    "sh://python method3.py"
]
```

**How it works**:
1. Input files copied to temporary directory
2. Command executed in that directory with input files as arguments
3. Outputs parsed from result directory
4. Temporary files cleaned up (preserved in DEBUG mode)

### SSH Remote Execution

Execute calculations on remote servers:

```python
# SSH with password
calculators = "ssh://user:password@server.com:22/bash /absolutepath/to/calc.sh"

# SSH with key-based auth (recommended)
calculators = "ssh://user@server.com/bash /absolutepath/to/calc.sh"

# SSH with custom port
calculators = "ssh://user@server.com:2222/bash /absolutepath/to/calc.sh"
```

**Features**:
- Automatic file transfer (SFTP)
- Remote execution with timeout
- Result retrieval
- SSH key-based or password authentication
- Host key verification

**Security**:
- Interactive host key acceptance
- Warning for password-based auth
- Environment variable for auto-accepting host keys: `FZ_SSH_AUTO_ACCEPT_HOSTKEYS=1`

<<<<<<< HEAD
### SLURM Workload Manager

Execute calculations on SLURM clusters (local or remote):

```python
# Local SLURM execution
calculators = "slurm://compute/bash script.sh"

# Remote SLURM execution via SSH
calculators = "slurm://user@cluster.edu:gpu/bash script.sh"

# With custom SSH port
calculators = "slurm://user@cluster.edu:2222:gpu/bash script.sh"

# Multiple partitions for parallel execution
calculators = [
    "slurm://user@hpc.edu:compute/bash calc.sh",
    "slurm://user@hpc.edu:gpu/bash calc.sh"
]
```

**URI Format**: `slurm://[user@host[:port]:]partition/script`

**How it works**:
1. Local execution: Uses `srun --partition=<partition> <script>` directly
2. Remote execution: Connects via SSH, transfers files, runs `srun` on remote cluster
3. Automatically handles SLURM partition scheduling
4. Supports interrupt handling (Ctrl+C terminates SLURM jobs)

**Features**:
- Local or remote SLURM execution
- Automatic file transfer for remote execution (via SFTP)
- SLURM partition specification
- Timeout and interrupt handling
- Compatible with all SLURM schedulers

**Requirements**:
- Local: SLURM installed (`srun` command available)
- Remote: SSH access to SLURM cluster + `paramiko` library
=======
### Funz Server Execution

Execute calculations using the Funz server protocol (compatible with legacy Java Funz servers):

```python
# Connect to local Funz server
calculators = "funz://:5555/R"

# Connect to remote Funz server
calculators = "funz://server.example.com:5555/Python"

# Multiple Funz servers for parallel execution
calculators = [
    "funz://:5555/R",
    "funz://:5556/R",
    "funz://:5557/R"
]
```

**Features**:
- Compatible with legacy Java Funz calculator servers
- Automatic file upload to server
- Remote execution with the Funz protocol
- Result download and extraction
- Support for interrupt handling

**Protocol**:
- Text-based TCP socket communication
- Calculator reservation with authentication
- Automatic cleanup and unreservation

**URI Format**: `funz://[host]:<port>/<code>`
- `host`: Server hostname (default: localhost)
- `port`: Server port (required)
- `code`: Calculator code/model name (e.g., "R", "Python", "Modelica")

**Example**:
```python
import fz

model = {
    "output": {
        "pressure": "grep 'pressure = ' output.txt | awk '{print $3}'"
    }
}

results = fz.fzr(
    "input.txt",
    {"temp": [100, 200, 300]},
    model,
    calculators="funz://:5555/R"
)
```
>>>>>>> 5f46c446

### Cache Calculator

Reuse previous calculation results:

```python
# Check single cache directory
calculators = "cache://previous_results"

# Check multiple cache locations
calculators = [
    "cache://run1",
    "cache://run2/results",
    "sh://bash calculate.sh"  # Fallback to actual calculation
]

# Use glob patterns
calculators = "cache://archive/*/results"
```

**Cache Matching**:
- Based on MD5 hash of input files (`.fz_hash`)
- Validates outputs are not None
- Falls through to next calculator on miss
- No recalculation if cache hit

### Calculator Aliases

Store calculator configurations in `.fz/calculators/`:

**`.fz/calculators/cluster.json`**:
```json
{
    "uri": "ssh://user@cluster.university.edu",
    "models": {
        "perfectgas": "bash /home/user/codes/perfectgas/run.sh",
        "navier-stokes": "bash /home/user/codes/cfd/run.sh"
    }
}
```

Use by name:
```python
results = fz.fzr("input.txt", input_variables, "perfectgas", calculators="cluster")
```

## Advanced Features

### Parallel Execution

FZ automatically parallelizes when you have multiple cases and calculators:

```python
# Sequential: 1 calculator, 10 cases → runs one at a time
results = fz.fzr(
    "input.txt",
    {"temp": list(range(10))},
    model,
    calculators="sh://bash calc.sh"
)

# Parallel: 3 calculators, 10 cases → 3 concurrent
results = fz.fzr(
    "input.txt",
    {"temp": list(range(10))},
    model,
    calculators=[
        "sh://bash calc.sh",
        "sh://bash calc.sh",
        "sh://bash calc.sh"
    ]
)

# Control parallelism with environment variable
import os
os.environ['FZ_MAX_WORKERS'] = '4'

# Or use duplicate calculator URIs
calculators = ["sh://bash calc.sh"] * 4  # 4 parallel workers
```

**Load Balancing**:
- Round-robin distribution of cases to calculators
- Thread-safe calculator locking
- Automatic retry on failures
- Progress tracking with ETA

### Retry Mechanism

Automatic retry on calculation failures:

```python
import os
os.environ['FZ_MAX_RETRIES'] = '3'  # Try each case up to 3 times

results = fz.fzr(
    "input.txt",
    input_variables,
    model,
    calculators=[
        "sh://unreliable_calc.sh",  # Might fail
        "sh://backup_calc.sh"        # Backup method
    ]
)
```

**Retry Strategy**:
1. Try first available calculator
2. On failure, try next calculator
3. Repeat up to `FZ_MAX_RETRIES` times
4. Report all attempts in logs

### Caching Strategy

Intelligent result reuse:

```python
# First run
results1 = fz.fzr(
    "input.txt",
    {"temp": [10, 20, 30]},
    model,
    calculators="sh://expensive_calc.sh",
    results_dir="run1"
)

# Add more cases - reuse previous results
results2 = fz.fzr(
    "input.txt",
    {"temp": [10, 20, 30, 40, 50]},  # 2 new cases
    model,
    calculators=[
        "cache://run1",              # Check cache first
        "sh://expensive_calc.sh"     # Only run new cases
    ],
    results_dir="run2"
)
# Only runs calculations for temp=40 and temp=50
```

### Output Type Casting

Automatic type conversion:

```python
model = {
    "output": {
        "scalar_int": "echo 42",
        "scalar_float": "echo 3.14159",
        "array": "echo '[1, 2, 3, 4, 5]'",
        "single_array": "echo '[42]'",  # → 42 (simplified)
        "json_object": "echo '{\"key\": \"value\"}'",
        "string": "echo 'hello world'"
    }
}

results = fz.fzo("output_dir", model)
# Values automatically cast to int, float, list, dict, or str
```

**Casting Rules**:
1. Try JSON parsing
2. Try Python literal evaluation
3. Try numeric conversion (int/float)
4. Keep as string
5. Single-element arrays → scalar

## Complete Examples

### Example 1: Perfect Gas Pressure Study

**Input file (`input.txt`)**:
```text
# input file for Perfect Gaz Pressure, with variables n_mol, T_celsius, V_L
n_mol=$n_mol
T_kelvin=@{$T_celsius + 273.15}
#@ def L_to_m3(L):
#@     return(L / 1000)
V_m3=@{L_to_m3($V_L)}
```

**Calculation script (`PerfectGazPressure.sh`)**:
```bash
#!/bin/bash

# read input file
source $1

sleep 5 # simulate a calculation time

echo 'pressure = '`echo "scale=4;$n_mol*8.314*$T_kelvin/$V_m3" | bc` > output.txt

echo 'Done'
```

**Python script (`run_perfectgas.py`)**:
```python
import fz
import matplotlib.pyplot as plt

# Define model
model = {
    "varprefix": "$",
    "formulaprefix": "@",
    "delim": "{}",
    "commentline": "#",
    "output": {
        "pressure": "grep 'pressure = ' output.txt | awk '{print $3}'"
    }
}

# Parametric study
results = fz.fzr(
    "input.txt",
    {
        "n_mol": [1, 2, 3],
        "T_celsius": [10, 20, 30],
        "V_L": [5, 10]
    },
    model,
    calculators="sh://bash PerfectGazPressure.sh",
    results_dir="perfectgas_results"
)

print(results)

# Plot results: pressure vs temperature for different volumes
for volume in results['V_L'].unique():
    for n in results['n_mol'].unique():
        data = results[(results['V_L'] == volume) & (results['n_mol'] == n)]
        plt.plot(data['T_celsius'], data['pressure'],
                 marker='o', label=f'n={n} mol, V={volume} L')

plt.xlabel('Temperature (°C)')
plt.ylabel('Pressure (Pa)')
plt.title('Ideal Gas: Pressure vs Temperature')
plt.legend()
plt.grid(True)
plt.savefig('perfectgas_results.png')
print("Plot saved to perfectgas_results.png")
```

### Example 2: Remote HPC Calculation

```python
import fz

model = {
    "varprefix": "$",
    "output": {
        "energy": "grep 'Total Energy' output.log | awk '{print $4}'",
        "time": "grep 'CPU time' output.log | awk '{print $4}'"
    }
}

# Run on HPC cluster
results = fz.fzr(
    "simulation_input/",
    {
        "mesh_size": [100, 200, 400, 800],
        "timestep": [0.001, 0.01, 0.1],
        "iterations": 1000
    },
    model,
    calculators=[
        "cache://previous_runs/*",  # Check cache first
        "ssh://user@hpc.university.edu/sbatch /path/to/submit.sh"
    ],
    results_dir="hpc_results"
)

# Analyze convergence
import pandas as pd
summary = results.groupby('mesh_size').agg({
    'energy': ['mean', 'std'],
    'time': 'sum'
})
print(summary)
```

### Example 3: Multi-Calculator with Failover

```python
import fz

model = {
    "varprefix": "$",
    "output": {"result": "cat result.txt"}
}

results = fz.fzr(
    "input.txt",
    {"param": list(range(100))},
    model,
    calculators=[
        "cache://previous_results",           # 1. Check cache
        "sh://bash fast_but_unstable.sh",    # 2. Try fast method
        "sh://bash robust_method.sh",        # 3. Fallback to robust
        "ssh://user@server/bash remote.sh"   # 4. Last resort: remote
    ],
    results_dir="results"
)

# Check which calculator was used for each case
print(results[['param', 'calculator', 'status']].head(10))
```

## Configuration

### Environment Variables

```bash
# Logging level (DEBUG, INFO, WARNING, ERROR)
export FZ_LOG_LEVEL=INFO

# Maximum retry attempts per case
export FZ_MAX_RETRIES=5

# Thread pool size for parallel execution
export FZ_MAX_WORKERS=8

# SSH keepalive interval (seconds)
export FZ_SSH_KEEPALIVE=300

# Auto-accept SSH host keys (use with caution!)
export FZ_SSH_AUTO_ACCEPT_HOSTKEYS=0

# Default formula interpreter (python or R)
export FZ_INTERPRETER=python
```

### Python Configuration

```python
from fz import get_config

# Get current config
config = get_config()
print(f"Max retries: {config.max_retries}")
print(f"Max workers: {config.max_workers}")

# Modify configuration
config.max_retries = 10
config.max_workers = 4
```

### Directory Structure

FZ uses the following directory structure:

```
your_project/
├── input.txt                 # Your input template
├── calculate.sh              # Your calculation script
├── run_study.py             # Your Python script
├── .fz/                     # FZ configuration (optional)
│   ├── models/              # Model aliases
│   │   └── mymodel.json
│   ├── calculators/         # Calculator aliases
│   │   └── mycluster.json
│   └── tmp/                 # Temporary files (auto-created)
│       └── fz_temp_*/       # Per-run temp directories
└── results/                 # Results directory
    ├── case1/               # One directory per case
    │   ├── input.txt        # Compiled input
    │   ├── output.txt       # Calculation output
    │   ├── log.txt          # Execution metadata
    │   ├── out.txt          # Standard output
    │   ├── err.txt          # Standard error
    │   └── .fz_hash         # File checksums (for caching)
    └── case2/
        └── ...
```

## Interrupt Handling

FZ supports graceful interrupt handling for long-running calculations:

### How to Interrupt

Press **Ctrl+C** during execution:

```bash
python run_study.py
# ... calculations running ...
# Press Ctrl+C
⚠️  Interrupt received (Ctrl+C). Gracefully shutting down...
⚠️  Press Ctrl+C again to force quit (not recommended)
```

### What Happens

1. **First Ctrl+C**:
   - Currently running calculations complete
   - No new calculations start
   - Partial results are saved
   - Resources are cleaned up
   - Signal handlers restored

2. **Second Ctrl+C** (not recommended):
   - Immediate termination
   - May leave resources in inconsistent state

### Resuming After Interrupt

Use caching to resume from where you left off:

```python
# First run (interrupted after 50/100 cases)
results1 = fz.fzr(
    "input.txt",
    {"param": list(range(100))},
    model,
    calculators="sh://bash calc.sh",
    results_dir="results"
)
print(f"Completed {len(results1)} cases before interrupt")

# Resume using cache
results2 = fz.fzr(
    "input.txt",
    {"param": list(range(100))},
    model,
    calculators=[
        "cache://results",      # Reuse completed cases
        "sh://bash calc.sh"     # Run remaining cases
    ],
    results_dir="results_resumed"
)
print(f"Total completed: {len(results2)} cases")
```

### Example with Interrupt Handling

```python
import fz
import signal
import sys

model = {
    "varprefix": "$",
    "output": {"result": "cat output.txt"}
}

def main():
    try:
        results = fz.fzr(
            "input.txt",
            {"param": list(range(1000))},  # Many cases
            model,
            calculators="sh://bash slow_calculation.sh",
            results_dir="results"
        )

        print(f"\n✅ Completed {len(results)} calculations")
        return results

    except KeyboardInterrupt:
        # This should rarely happen (graceful shutdown handles it)
        print("\n❌ Forcefully terminated")
        sys.exit(1)

if __name__ == "__main__":
    main()
```

## Output File Structure

Each case creates a directory with complete execution metadata:

### `log.txt` - Execution Metadata
```
Command: bash calculate.sh input.txt
Exit code: 0
Time start: 2024-03-15T10:30:45.123456
Time end: 2024-03-15T10:32:12.654321
Execution time: 87.531 seconds
User: john_doe
Hostname: compute-01
Operating system: Linux
Platform: Linux-5.15.0-x86_64
Working directory: /tmp/fz_temp_abc123/case1
Original directory: /home/john/project
```

### `.fz_hash` - Input File Checksums
```
a1b2c3d4e5f6...  input.txt
f6e5d4c3b2a1...  config.dat
```

Used for cache matching.

## Development

### Running Tests

```bash
# Install development dependencies
pip install -e .[dev]

# Run all tests
python -m pytest tests/ -v

# Run specific test file
python -m pytest tests/test_examples_perfectgaz.py -v

# Run with debug output
FZ_LOG_LEVEL=DEBUG python -m pytest tests/test_parallel.py -v

# Run tests matching pattern
python -m pytest tests/ -k "parallel" -v

# Test interrupt handling
python -m pytest tests/test_interrupt_handling.py -v

# Run examples
python example_usage.py
python example_interrupt.py  # Interactive interrupt demo
```

### Project Structure

```
fz/
├── fz/                          # Main package
│   ├── __init__.py              # Public API exports
│   ├── core.py                  # Core functions (fzi, fzc, fzo, fzr)
│   ├── interpreter.py                # Variable parsing, formula evaluation
│   ├── runners.py               # Calculation execution (sh, ssh)
│   ├── helpers.py               # Parallel execution, retry logic
│   ├── io.py                    # File I/O, caching, hashing
│   ├── logging.py               # Logging configuration
│   └── config.py                # Configuration management
├── tests/                       # Test suite
│   ├── test_parallel.py         # Parallel execution tests
│   ├── test_interrupt_handling.py  # Interrupt handling tests
│   ├── test_examples_*.py       # Example-based tests
│   └── ...
├── README.md                    # This file
└── setup.py                     # Package configuration
```

### Testing Your Own Models

Create a test following this pattern:

```python
import fz
import tempfile
from pathlib import Path

def test_my_model():
    # Create input
    with tempfile.TemporaryDirectory() as tmpdir:
        input_file = Path(tmpdir) / "input.txt"
        input_file.write_text("Parameter: $param\n")

        # Create calculator script
        calc_script = Path(tmpdir) / "calc.sh"
        calc_script.write_text("""#!/bin/bash
source $1
echo "result=$param" > output.txt
""")
        calc_script.chmod(0o755)

        # Define model
        model = {
            "varprefix": "$",
            "output": {
                "result": "grep 'result=' output.txt | cut -d= -f2"
            }
        }

        # Run test
        results = fz.fzr(
            str(input_file),
            {"param": [1, 2, 3]},
            model,
            calculators=f"sh://bash {calc_script}",
            results_dir=str(Path(tmpdir) / "results")
        )

        # Verify
        assert len(results) == 3
        assert list(results['result']) == [1, 2, 3]
        assert all(results['status'] == 'done')

        print("✅ Test passed!")

if __name__ == "__main__":
    test_my_model()
```

## Troubleshooting

### Common Issues

**Problem**: Calculations fail with "command not found"
```bash
# Solution: Use absolute paths in calculator URIs
calculators = "sh://bash /full/path/to/script.sh"
```

**Problem**: SSH calculations hang
```bash
# Solution: Increase timeout or check SSH connectivity
calculators = "ssh://user@host/bash script.sh"
# Test manually: ssh user@host "bash script.sh"
```

**Problem**: Cache not working
```bash
# Solution: Check .fz_hash files exist in cache directories
# Enable debug logging to see cache matching process
import os
os.environ['FZ_LOG_LEVEL'] = 'DEBUG'
```

**Problem**: Out of memory with many parallel cases
```bash
# Solution: Limit parallel workers
export FZ_MAX_WORKERS=2
```

### Debug Mode

Enable detailed logging:

```python
import os
os.environ['FZ_LOG_LEVEL'] = 'DEBUG'

results = fz.fzr(...)  # Will show detailed execution logs
```

Debug output includes:
- Calculator selection and locking
- File operations
- Command execution
- Cache matching
- Thread pool management
- Temporary directory preservation

## Performance Tips

1. **Use caching**: Reuse previous results when possible
2. **Limit parallelism**: Don't exceed your CPU/memory limits
3. **Optimize calculators**: Fast calculators first in the list
4. **Batch similar cases**: Group cases that use the same calculator
5. **Use SSH keepalive**: For long-running remote calculations
6. **Clean old results**: Remove old result directories to save disk space

## License

BSD 3-Clause License. See `LICENSE` file for details.

## Contributing

Contributions welcome! Please:

1. Fork the repository
2. Create a feature branch
3. Add tests for new features
4. Ensure all tests pass
5. Submit a pull request

## Citation

If you use FZ in your research, please cite:

```bibtex
@software{fz,
  title = {FZ: Parametric Scientific Computing Framework},
  designers = {[Yann Richet]},
  authors = {[Claude Sonnet, Yann Richet]},
  year = {2025},
  url = {https://github.com/Funz/fz}
}
```

## Support

- **Issues**: https://github.com/Funz/fz/issues
- **Documentation**: https://fz.github.io
- **Examples**: See `tests/test_examples_*.py` for working examples<|MERGE_RESOLUTION|>--- conflicted
+++ resolved
@@ -989,7 +989,6 @@
 - Warning for password-based auth
 - Environment variable for auto-accepting host keys: `FZ_SSH_AUTO_ACCEPT_HOSTKEYS=1`
 
-<<<<<<< HEAD
 ### SLURM Workload Manager
 
 Execute calculations on SLURM clusters (local or remote):
@@ -1029,7 +1028,7 @@
 **Requirements**:
 - Local: SLURM installed (`srun` command available)
 - Remote: SSH access to SLURM cluster + `paramiko` library
-=======
+
 ### Funz Server Execution
 
 Execute calculations using the Funz server protocol (compatible with legacy Java Funz servers):
@@ -1083,7 +1082,6 @@
     calculators="funz://:5555/R"
 )
 ```
->>>>>>> 5f46c446
 
 ### Cache Calculator
 
